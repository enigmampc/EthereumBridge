import json
import random
import string
import subprocess

from src.db import database
from src.db.collections.token_map import TokenPairing
from src.util.config import config
from src.util.web3 import web3_provider

signer_accounts = ['0xA48e330838A6167a68d7991bf76F2E522566Da33', '0x55810874c137605b96e9d2B76C3089fcC325ed5d',
                   '0x984C31d834d1F13CCb3458f4623dB21975FE4892', '0x552B5078a9044688F6044B147Eb2C8DFb538737e']


# def whitelist_token_eth():
#

<<<<<<< HEAD
def add_token(token: str, min_amount: int, contract_address: str = None):

    cfg = Config()

=======
def add_token(token: str):
>>>>>>> 7f96ed8a
    with open('./src/contracts/ethereum/compiled/MultiSigSwapWallet.json', 'r') as f:
        contract_source_code = json.loads(f.read())

    w3 = web3_provider(config.eth_node)
    account = w3.eth.account.from_key("0xb84db86a570359ca8a16ad840f7495d3d8a1b799b29ae60a2032451d918f3826")

<<<<<<< HEAD
    contract = w3.eth.contract(address=contract_address or cfg['multisig_wallet_address'],
=======
    contract = w3.eth.contract(address=config.multisig_wallet_address,
>>>>>>> 7f96ed8a
                               abi=contract_source_code['abi'],
                               bytecode=contract_source_code['data']['bytecode']['object'])

    nonce = w3.eth.getTransactionCount(account.address, "pending")
    tx = contract.functions.addToken(token, min_amount)
    raw_tx = tx.buildTransaction(transaction={'from': account.address, 'gas': 3000000, 'nonce': nonce})
    signed_tx = account.sign_transaction(raw_tx)
    tx_hash = w3.eth.sendRawTransaction(signed_tx.rawTransaction)
    tx_receipt = w3.eth.waitForTransactionReceipt(tx_hash)
    print(f"Done adding token: {tx_receipt=}")


def deploy_eth():
    with open('./src/contracts/ethereum/compiled/MultiSigSwapWallet.json', 'r') as f:
        contract_source_code = json.loads(f.read())

    w3 = web3_provider(config.eth_node)
    account = w3.eth.account.from_key("0xb84db86a570359ca8a16ad840f7495d3d8a1b799b29ae60a2032451d918f3826")
    print(f"Deploying on {config.network} from address {account.address}")
    balance = w3.eth.getBalance(account.address, "latest")
    if balance < 1000000000000:
        print("You gotta have some cash dawg")
        return

    # Instantiate and deploy contract
    contract = w3.eth.contract(abi=contract_source_code['abi'], bytecode=contract_source_code['data']['bytecode']['object'])
<<<<<<< HEAD
    tx = contract.constructor(signer_accounts, cfg['signatures_threshold'], "0xA48e330838A6167a68d7991bf76F2E522566Da33")
=======
    tx = contract.constructor(signer_accounts, config.signatures_threshold,)
>>>>>>> 7f96ed8a

    nonce = w3.eth.getTransactionCount(account.address, "pending")

    raw_tx = tx.buildTransaction(transaction={'from': account.address, 'gas': 3000000, 'nonce': nonce})

    signed_tx = account.sign_transaction(raw_tx)

    tx_hash = w3.eth.sendRawTransaction(signed_tx.rawTransaction)
    # .transact()
    # Get transaction hash from deployed contract
    tx_receipt = w3.eth.waitForTransactionReceipt(tx_hash)
    print(f"Deployed at: {tx_receipt.contractAddress}")
    multisig_wallet = w3.eth.contract(address=tx_receipt.contractAddress, abi=contract_source_code['abi'])
    print("All done")


def rand_str(n):
    alphabet = string.ascii_letters + string.digits
    return ''.join(random.choice(alphabet) for i in range(n))


SCRT_TOKEN_CODE_ID = 18
SCRT_SWAP_CODE_ID = 21


def deploy_scrt():
    # docker exec -it secretdev secretcli tx compute store "/token.wasm.gz" --from a --gas 2000000 -b block -y
    #
    # docker exec -it secretdev secretcli tx compute store "/swap.wasm.gz" --from a --gas 2000000 -b block -y
<<<<<<< HEAD
    # 0xd475b764D1B2DCa1FE598247e5D49205E6Ac5E8e
    multisig_account = configuration["multisig_acc_addr"]
    deployer = "secret18839huzvv5v6v0z3tm6um2ascnt6vrqfsp8d4g"

    tokens = [{"address": "0x1cB0906955623920c86A3963593a02a405Bb97fC", "name": "True USD", "decimals": 18, "symbol": "TUSD"},
              {"address": "0xF6fF95D53E08c9660dC7820fD5A775484f77183A", "name": "YEENUS", "decimals": 8, "symbol": "YNUS"},
              {"address": "native", "name": "Ethereum", "decimals": 15, "symbol": "ETH"}]

    swap_contract, swap_contract_hash = init_swap_contract(deployer)
    # swap_contract = "secret1u8mgmspdeakpf7u8leq68d5xtkykskwrytevyn"
    # swap_contract_hash = "5C36ABD74F5959DD9E8BCECB2EA308BEFEAFF2A50B9BCBD2338C079266F9F0BF"
    print(f"Swap contract deployed at: {swap_contract}")
    for token in tokens:

        configuration['token_contract_addr'] = token

        scrt_token, scrt_token_code = init_token_contract(deployer, token["decimals"], f'S{token["symbol"]}',
                                                          f'Secret {token["name"]}', swap_contract)
        add_minter(scrt_token, deployer)
        print(f"Secret {token['name']}, Deployed at: {scrt_token}")
        add_to_whitelist(swap_contract, scrt_token, scrt_token_code, pow(10, token["decimals"]))

        with database("test_db2", "cluster0.dka2m.mongodb.net", "leader", "6FXQ3gHXQQAkbpmI"):
            try:
                TokenPairing.objects().get(src_network="Ethereum", src_address=token["address"]).update(dst_address=scrt_token)
                print("Updated DB record")
            except:
                print("Added new pair to db")
                TokenPairing(src_network="Ethereum", src_coin=token["name"], src_address=token["address"],
                             dst_network="Secret", dst_coin=f"secret-{token['name']}", dst_address=scrt_token,
                             decimals=18, name="Ethereum").save()

    change_owner(swap_contract, configuration["multisig_acc_addr"])


    # configuration["swap_code_hash"] = swap_contract_hash
    # configuration["scrt_swap_address"] = swap_contract


def add_minter(token_addr, minter):
    tx_data = {"add_minters": {"minters": [minter]}}
    cmd = f"secretcli tx compute execute {token_addr} '{json.dumps(tx_data)}'" \
          f" --from t1 -b block -y"
    res = subprocess.run(cmd, shell=True, stdout=subprocess.PIPE)


def add_to_whitelist(swap_contract, token_addr, code_hash, min_amount: int):
    print(f"Adding token {token_addr} to {swap_contract}, minimum amount: {str(min_amount)}")
    tx_data = {"add_token": {"address": token_addr, "code_hash": code_hash, "minimum_amount": str(min_amount)}}
    cmd = f"secretcli tx compute execute {swap_contract} '{json.dumps(tx_data)}'" \
          f" --from t1 -b block -y"
    res = subprocess.run(cmd, shell=True, stdout=subprocess.PIPE)
=======

    multisig_account = config.multisig_acc_addr
    deployer = "secret1qcz0405jctqvar3e5wmlsj2q5vrehgudtv5nqd"
>>>>>>> 7f96ed8a


def change_owner(swap_contract, new_owner):
    tx_data = {"change_owner": {"owner": new_owner}}
    cmd = f"secretcli tx compute execute {swap_contract} '{json.dumps(tx_data)}'" \
          f" --from t1 -b block -y"
    res = subprocess.run(cmd, shell=True, stdout=subprocess.PIPE)

<<<<<<< HEAD

def init_token_contract(admin: str, decimals: int, symbol: str,
                        name: str, swap_addr: str = None) -> (str, str):

    tx_data = {"admin": admin, "name": name, "symbol": symbol, "decimals": decimals,
               "initial_balances": [], "config": {}, "prng_seed": "YWE"}

    cmd = f"secretcli tx compute instantiate {SCRT_TOKEN_CODE_ID} --label {rand_str(10)} " \
          f"'{json.dumps(tx_data)}' --from t1 -b block -y"
    res = subprocess.run(cmd, shell=True, stdout=subprocess.PIPE)

    res = subprocess.run(f"secretcli query compute list-contract-by-code {SCRT_TOKEN_CODE_ID} | jq '.[-1].address'",
                         shell=True, stdout=subprocess.PIPE)
    token_addr = res.stdout.decode().strip()[1:-1]
    res = subprocess.run(f"secretcli q compute contract-hash {token_addr}",
                         shell=True, stdout=subprocess.PIPE).stdout.decode().strip()[2:]
    sn_token_codehash = res

    if swap_addr:
        add_minter(token_addr, swap_addr)
=======
    tx_data = { "owner": multisig_account }
>>>>>>> 7f96ed8a

    return token_addr, sn_token_codehash


def init_swap_contract(owner: str) -> (str, str):

    tx_data = {"owner": owner}

    cmd = f"secretcli tx compute instantiate {SCRT_SWAP_CODE_ID} --label {rand_str(10)} '{json.dumps(tx_data)}'" \
          f" --from t1 -b block -y"
    res = subprocess.run(cmd, shell=True, stdout=subprocess.PIPE)

    res = subprocess.run(f"secretcli query compute list-contract-by-code {SCRT_SWAP_CODE_ID} | jq '.[-1].address'",
                         shell=True, stdout=subprocess.PIPE)
<<<<<<< HEAD
    swap_addr = res.stdout.decode().strip()[1:-1]

    res = subprocess.run(f"secretcli q compute contract-hash {swap_addr}",
                         shell=True, stdout=subprocess.PIPE).stdout.decode().strip()[2:]
    swap_code_hash = res

    return swap_addr, swap_code_hash
=======
    secret_swap_contract_address = res.stdout.decode().strip()[1:-1]

    res = subprocess.run(f"secretcli q compute contract-hash {secret_swap_contract_address}",
                         shell=True, stdout=subprocess.PIPE).stdout.decode().strip()[2:]
    config.code_hash = res
>>>>>>> 7f96ed8a


def configure_db():

    with database():
        # TokenPairing(src_network="Ethereum", src_coin="ETH", src_address="native",
        #              dst_network="Secret", dst_coin="secret-ETH", dst_address="secret1nk5c3agzt3ytpkl8csfhf4e3qwleauex9ay69t").save()
        TokenPairing.objects().get(src_network="Ethereum", dst_address="secret13lj8gqvdfn45d03lfrrl087dje5d6unzus2usv", dst_coin="secret-YEENUS").delete()
        # for obj in obs:
        #     obj.delete()
        #
        # TokenPairing(src_network="Ethereum", src_coin="YEENUS", src_address="0xF6fF95D53E08c9660dC7820fD5A775484f77183A",
        #              dst_network="Secret", dst_coin="secret-NUS", dst_address="secret17nfn68fdkvvplr8s0tu7qkhxfw08j7rwne5sl2").save()
        #
        # TokenPairing(src_network="Ethereum", src_coin="TUSD", src_address="native",
        #              dst_network="Secret", dst_coin="secret-TUSD", dst_address="secret1psm5jn08l2ms7sef2pxywr42fa8pay877vpg68").save()


if __name__ == '__main__':
    # deploy_eth()

    # add_token("0x1cB0906955623920c86A3963593a02a405Bb97fC", 1000000000000000000,
    #           "0xd475b764D1B2DCa1FE598247e5D49205E6Ac5E8e")
    # add_token("0x1cB0906955623920c86A3963593a02a405Bb97fC", 1000000000000000000, "0xd475b764D1B2DCa1FE598247e5D49205E6Ac5E8e")
    # add_token("0xF6fF95D53E08c9660dC7820fD5A775484f77183A", 100000000, "0xd475b764D1B2DCa1FE598247e5D49205E6Ac5E8e")

    deploy_scrt()

    # configure_db()

    # configuration = Config()
    # change_owner("secret1kg399h5gfad7hr80lh54pl3sjd6d72zxc4lpzz", configuration["multisig_acc_addr"])<|MERGE_RESOLUTION|>--- conflicted
+++ resolved
@@ -5,7 +5,7 @@
 
 from src.db import database
 from src.db.collections.token_map import TokenPairing
-from src.util.config import config
+from src.util.config import Config
 from src.util.web3 import web3_provider
 
 signer_accounts = ['0xA48e330838A6167a68d7991bf76F2E522566Da33', '0x55810874c137605b96e9d2B76C3089fcC325ed5d',
@@ -15,25 +15,17 @@
 # def whitelist_token_eth():
 #
 
-<<<<<<< HEAD
 def add_token(token: str, min_amount: int, contract_address: str = None):
 
     cfg = Config()
 
-=======
-def add_token(token: str):
->>>>>>> 7f96ed8a
     with open('./src/contracts/ethereum/compiled/MultiSigSwapWallet.json', 'r') as f:
         contract_source_code = json.loads(f.read())
 
-    w3 = web3_provider(config.eth_node)
+    w3 = web3_provider(cfg['eth_node'])
     account = w3.eth.account.from_key("0xb84db86a570359ca8a16ad840f7495d3d8a1b799b29ae60a2032451d918f3826")
 
-<<<<<<< HEAD
     contract = w3.eth.contract(address=contract_address or cfg['multisig_wallet_address'],
-=======
-    contract = w3.eth.contract(address=config.multisig_wallet_address,
->>>>>>> 7f96ed8a
                                abi=contract_source_code['abi'],
                                bytecode=contract_source_code['data']['bytecode']['object'])
 
@@ -47,12 +39,15 @@
 
 
 def deploy_eth():
+
+    cfg = Config()
+
     with open('./src/contracts/ethereum/compiled/MultiSigSwapWallet.json', 'r') as f:
         contract_source_code = json.loads(f.read())
 
-    w3 = web3_provider(config.eth_node)
+    w3 = web3_provider(cfg['eth_node'])
     account = w3.eth.account.from_key("0xb84db86a570359ca8a16ad840f7495d3d8a1b799b29ae60a2032451d918f3826")
-    print(f"Deploying on {config.network} from address {account.address}")
+    print(f"Deploying on {cfg['network']} from address {account.address}")
     balance = w3.eth.getBalance(account.address, "latest")
     if balance < 1000000000000:
         print("You gotta have some cash dawg")
@@ -60,11 +55,7 @@
 
     # Instantiate and deploy contract
     contract = w3.eth.contract(abi=contract_source_code['abi'], bytecode=contract_source_code['data']['bytecode']['object'])
-<<<<<<< HEAD
     tx = contract.constructor(signer_accounts, cfg['signatures_threshold'], "0xA48e330838A6167a68d7991bf76F2E522566Da33")
-=======
-    tx = contract.constructor(signer_accounts, config.signatures_threshold,)
->>>>>>> 7f96ed8a
 
     nonce = w3.eth.getTransactionCount(account.address, "pending")
 
@@ -91,10 +82,12 @@
 
 
 def deploy_scrt():
+
+    configuration = Config()
+
     # docker exec -it secretdev secretcli tx compute store "/token.wasm.gz" --from a --gas 2000000 -b block -y
     #
     # docker exec -it secretdev secretcli tx compute store "/swap.wasm.gz" --from a --gas 2000000 -b block -y
-<<<<<<< HEAD
     # 0xd475b764D1B2DCa1FE598247e5D49205E6Ac5E8e
     multisig_account = configuration["multisig_acc_addr"]
     deployer = "secret18839huzvv5v6v0z3tm6um2ascnt6vrqfsp8d4g"
@@ -117,7 +110,8 @@
         print(f"Secret {token['name']}, Deployed at: {scrt_token}")
         add_to_whitelist(swap_contract, scrt_token, scrt_token_code, pow(10, token["decimals"]))
 
-        with database("test_db2", "cluster0.dka2m.mongodb.net", "leader", "6FXQ3gHXQQAkbpmI"):
+        uri = f""
+        with database("uri"):
             try:
                 TokenPairing.objects().get(src_network="Ethereum", src_address=token["address"]).update(dst_address=scrt_token)
                 print("Updated DB record")
@@ -147,11 +141,6 @@
     cmd = f"secretcli tx compute execute {swap_contract} '{json.dumps(tx_data)}'" \
           f" --from t1 -b block -y"
     res = subprocess.run(cmd, shell=True, stdout=subprocess.PIPE)
-=======
-
-    multisig_account = config.multisig_acc_addr
-    deployer = "secret1qcz0405jctqvar3e5wmlsj2q5vrehgudtv5nqd"
->>>>>>> 7f96ed8a
 
 
 def change_owner(swap_contract, new_owner):
@@ -160,7 +149,6 @@
           f" --from t1 -b block -y"
     res = subprocess.run(cmd, shell=True, stdout=subprocess.PIPE)
 
-<<<<<<< HEAD
 
 def init_token_contract(admin: str, decimals: int, symbol: str,
                         name: str, swap_addr: str = None) -> (str, str):
@@ -181,9 +169,6 @@
 
     if swap_addr:
         add_minter(token_addr, swap_addr)
-=======
-    tx_data = { "owner": multisig_account }
->>>>>>> 7f96ed8a
 
     return token_addr, sn_token_codehash
 
@@ -198,7 +183,6 @@
 
     res = subprocess.run(f"secretcli query compute list-contract-by-code {SCRT_SWAP_CODE_ID} | jq '.[-1].address'",
                          shell=True, stdout=subprocess.PIPE)
-<<<<<<< HEAD
     swap_addr = res.stdout.decode().strip()[1:-1]
 
     res = subprocess.run(f"secretcli q compute contract-hash {swap_addr}",
@@ -206,13 +190,6 @@
     swap_code_hash = res
 
     return swap_addr, swap_code_hash
-=======
-    secret_swap_contract_address = res.stdout.decode().strip()[1:-1]
-
-    res = subprocess.run(f"secretcli q compute contract-hash {secret_swap_contract_address}",
-                         shell=True, stdout=subprocess.PIPE).stdout.decode().strip()[2:]
-    config.code_hash = res
->>>>>>> 7f96ed8a
 
 
 def configure_db():
