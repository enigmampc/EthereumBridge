use crate::eth::validate_address;
use crate::msg::ResponseStatus::Success;
use crate::msg::{HandleAnswer, HandleMsg, InitMsg, QueryAnswer, QueryMsg};
use crate::state::{config, config_read, Contract, Mint, State, Swap, TokenWhiteList};
use crate::token_messages::TokenMsgs;
use cosmwasm_std::{
    to_binary, Api, Binary, Env, Extern, HandleResponse, HumanAddr, InitResponse, Querier,
    StdError, StdResult, Storage, Uint128,
};

pub fn _add_token<S: Storage, A: Api, Q: Querier>(
    deps: &mut Extern<S, A, Q>,
    env: &Env,
    code_hash: &String,
    token_address: &HumanAddr,
    minimum_amount: Uint128,
) -> StdResult<TokenMsgs> {
    let params = Contract {
        address: deps.api.canonical_address(token_address)?,
        code_hash: code_hash.clone(),
        minimum_amount,
    };

    TokenWhiteList::add(&mut deps.storage, &params)?;

    let callback = TokenMsgs::RegisterReceive {
        code_hash: env.contract_code_hash.clone(),
        padding: None,
    };

    Ok(callback)
}

pub fn _rm_token<S: Storage, A: Api, Q: Querier>(
    deps: &mut Extern<S, A, Q>,
    token_address: &HumanAddr,
) -> StdResult<()> {
    let address = deps.api.canonical_address(token_address)?;

    TokenWhiteList::remove(&mut deps.storage, &address)
}

pub fn init<S: Storage, A: Api, Q: Querier>(
    deps: &mut Extern<S, A, Q>,
    env: Env,
    msg: InitMsg,
) -> StdResult<InitResponse> {
    let state = State {
        owner: deps.api.canonical_address(&msg.owner)?,
        paused: false,
    };

    config(&mut deps.storage).save(&state)?;

    TokenWhiteList::new(&mut deps.storage)?;

    if let Some(address) = msg.token_address {
        if let Some(hash) = msg.code_hash {
            // it will be helpful to just do this here instead of after

            let callback = _add_token(deps, &env, &hash, &address, msg.minimum_amount.unwrap())?;

            return Ok(InitResponse {
                messages: vec![callback.to_cosmos_msg(address, hash)?],
                log: vec![],
            });
        }
    }

    Ok(InitResponse::default())
}

pub fn handle<S: Storage, A: Api, Q: Querier>(
    deps: &mut Extern<S, A, Q>,
    env: Env,
    msg: HandleMsg,
) -> StdResult<HandleResponse> {
    match msg {
        HandleMsg::PauseSwap {} => pause_swap(deps, env),
        HandleMsg::UnpauseSwap {} => unpause_swap(deps, env),
        HandleMsg::ChangeOwner { owner } => change_owner(deps, env, owner),
        HandleMsg::AddToken {
            address,
            code_hash,
            minimum_amount,
            ..
        } => add_token_contract(deps, env, address, code_hash, minimum_amount),
        HandleMsg::RemoveToken { address, .. } => remove_token_contract(deps, env, address),
        HandleMsg::MintFromExtChain {
            address,
            identifier,
            amount,
            token,
            ..
        } => mint_token(deps, env, address, identifier, amount, token),
        HandleMsg::Receive {
            amount,
            msg,
            from,
            ..
        } => burn_token(deps, env, from, amount, msg),
    }
}

fn mint_token<S: Storage, A: Api, Q: Querier>(
    deps: &mut Extern<S, A, Q>,
    _env: Env,
    address: HumanAddr,
    identifier: String,
    amount: Uint128,
    token: HumanAddr,
) -> StdResult<HandleResponse> {
    // let params = TokenContractParams::load(&deps.storage).map_err(|_e| {
    //     StdError::generic_err("You fool you must set the token contract parameters first")
    // })?;
    let state = config(&mut deps.storage).load()?;
    if state.paused {
        return Err(StdError::generic_err("Swap contract is currently paused"));
    }

    let canonical = deps.api.canonical_address(&token)?;
    let params = TokenWhiteList::get(&deps.storage, &canonical)?;

    let mint_store = Mint {
        address: deps.api.canonical_address(&address)?,
        identifier,
        amount,
    };
    mint_store.store(&mut deps.storage)?;

    let contract_addr = deps.api.human_address(&params.address)?;
    let mint_msg = TokenMsgs::Mint {
        amount,
        address: address.clone(),
        padding: None,
    };

    Ok(HandleResponse {
        messages: vec![mint_msg.to_cosmos_msg(contract_addr, params.code_hash)?],
        log: vec![],
        data: Some(to_binary(&HandleAnswer::MintFromExtChain {
            status: Success,
        })?),
    })
}

fn pause_swap<S: Storage, A: Api, Q: Querier>(
    deps: &mut Extern<S, A, Q>,
    env: Env,
) -> StdResult<HandleResponse> {
    let mut params = config(&mut deps.storage).load()?;

    if params.owner != deps.api.canonical_address(&env.message.sender)? {
        return Err(StdError::generic_err(
            "Cannot add token from non owner address",
        ));
    }

    params.paused = true;

    config(&mut deps.storage).save(&params)?;

    Ok(HandleResponse {
        messages: vec![],
        log: vec![],
        data: Some(to_binary(&HandleAnswer::PauseSwap { status: Success })?),
    })
}

fn unpause_swap<S: Storage, A: Api, Q: Querier>(
    deps: &mut Extern<S, A, Q>,
    env: Env,
) -> StdResult<HandleResponse> {
    let mut params = config(&mut deps.storage).load()?;

    if params.owner != deps.api.canonical_address(&env.message.sender)? {
        return Err(StdError::generic_err(
            "Cannot add token from non owner address",
        ));
    }

    params.paused = false;

    config(&mut deps.storage).save(&params)?;

    Ok(HandleResponse {
        messages: vec![],
        log: vec![],
        data: Some(to_binary(&HandleAnswer::UnpauseSwap { status: Success })?),
    })
}

fn burn_token<S: Storage, A: Api, Q: Querier>(
    deps: &mut Extern<S, A, Q>,
    env: Env,
    from: HumanAddr,
    amount: Uint128,
    msg: Option<Binary>,
) -> StdResult<HandleResponse> {
    let state = config(&mut deps.storage).load()?;
    if state.paused {
        return Err(StdError::generic_err("Swap contract is currently paused"));
    }

    let params = TokenWhiteList::get(
        &deps.storage,
        &deps.api.canonical_address(&env.message.sender)?,
    )
    .map_err(|_| StdError::generic_err("Unknown token"))?;

    // get params from receive callback msg
    let destination = msg.unwrap().to_string();

<<<<<<< HEAD
    let source = from.to_string();
=======
    // validate that destination is valid Ethereum address
    let _ = validate_address(&destination)?;

    if amount < params.minimum_amount {
        return Err(StdError::generic_err(format!(
            "Cannot swap amount under minimum of: {}",
            params.minimum_amount
        )));
    }

    let source = sender.to_string();
>>>>>>> 8382d6ee
    let token = env.message.sender;

    // store the swap details
    let mut swap_store = Swap {
        source,
        amount,
        destination,
        token,
        nonce: 0, // gets automatically set by .store()
    };
    let nonce = swap_store.store(&mut deps.storage)?;

    // create secret-20 burn message
    let burn = TokenMsgs::Burn {
        amount,
        padding: None,
    };

    // send secret-20 burn message to token contract
    let contract_addr = deps.api.human_address(&params.address)?;
    Ok(HandleResponse {
        messages: vec![burn.to_cosmos_msg(contract_addr, params.code_hash)?],
        log: vec![],
        data: Some(to_binary(&HandleAnswer::Receive {
            status: Success,
            nonce,
        })?),
    })
}

pub fn remove_token_contract<S: Storage, A: Api, Q: Querier>(
    deps: &mut Extern<S, A, Q>,
    env: Env,
    address: HumanAddr,
) -> StdResult<HandleResponse> {
    let params = config_read(&deps.storage).load()?;

    if params.owner != deps.api.canonical_address(&env.message.sender)? {
        return Err(StdError::generic_err(
            "Cannot remove token from non owner address",
        ));
    }

    _rm_token(deps, &address)?;

    Ok(HandleResponse {
        messages: vec![],
        log: vec![],
        data: Some(to_binary(&HandleAnswer::RemoveToken { status: Success })?),
    })
}

pub fn change_owner<S: Storage, A: Api, Q: Querier>(
    deps: &mut Extern<S, A, Q>,
    env: Env,
    owner: HumanAddr,
) -> StdResult<HandleResponse> {
    let mut params = config(&mut deps.storage).load()?;

    if params.owner != deps.api.canonical_address(&env.message.sender)? {
        return Err(StdError::generic_err(
            "Cannot add token from non owner address",
        ));
    }

    params.owner = deps.api.canonical_address(&owner)?;

    config(&mut deps.storage).save(&params)?;

    Ok(HandleResponse {
        messages: vec![],
        log: vec![],
        data: Some(to_binary(&HandleAnswer::ChangeOwner { status: Success })?),
    })
}

pub fn add_token_contract<S: Storage, A: Api, Q: Querier>(
    deps: &mut Extern<S, A, Q>,
    env: Env,
    address: HumanAddr,
    code_hash: String,
    minimum_amount: Uint128,
) -> StdResult<HandleResponse> {
    let params = config_read(&deps.storage).load()?;

    if params.owner != deps.api.canonical_address(&env.message.sender)? {
        return Err(StdError::generic_err(
            "Cannot add token from non owner address",
        ));
    }

    let callback = _add_token(deps, &env, &code_hash, &address, minimum_amount)?;

    Ok(HandleResponse {
        messages: vec![callback.to_cosmos_msg(address, code_hash)?],
        log: vec![],
        data: Some(to_binary(&HandleAnswer::AddToken { status: Success })?),
    })
}

pub fn query<S: Storage, A: Api, Q: Querier>(
    deps: &Extern<S, A, Q>,
    msg: QueryMsg,
) -> StdResult<Binary> {
    match msg {
        QueryMsg::Swap { nonce, token } => query_swap(deps, nonce, token),
        QueryMsg::MintById { identifier } => query_mint(deps, identifier),
        QueryMsg::Tokens {} => query_tokens(deps),
    }
}

pub fn query_tokens<S: Storage, A: Api, Q: Querier>(deps: &Extern<S, A, Q>) -> StdResult<Binary> {
    let tokens = TokenWhiteList::all(&deps.storage)?;

    let token_names: Vec<HumanAddr> = tokens
        .iter()
        .map(|a| deps.api.human_address(&a.address).unwrap())
        .collect();

    Ok(to_binary(&QueryAnswer::Tokens {
        result: token_names,
    })?)
}

pub fn query_swap<S: Storage, A: Api, Q: Querier>(
    deps: &Extern<S, A, Q>,
    nonce: u32,
    token: HumanAddr,
) -> StdResult<Binary> {
    let swap = Swap::get(&deps.storage, &token, nonce).map_err(|_| {
        StdError::generic_err(format!(
            "Failed to get swap for token {} for key: {}",
            token.0, nonce
        ))
    })?;

    Ok(to_binary(&QueryAnswer::Swap { result: swap })?)
}

pub fn query_mint<S: Storage, A: Api, Q: Querier>(
    deps: &Extern<S, A, Q>,
    identifier: String,
) -> StdResult<Binary> {
    let mint = Mint::exists(&deps.storage, &identifier)?;

    Ok(to_binary(&QueryAnswer::Mint { result: mint })?)
}

#[cfg(test)]
mod tests {}<|MERGE_RESOLUTION|>--- conflicted
+++ resolved
@@ -211,9 +211,6 @@
     // get params from receive callback msg
     let destination = msg.unwrap().to_string();
 
-<<<<<<< HEAD
-    let source = from.to_string();
-=======
     // validate that destination is valid Ethereum address
     let _ = validate_address(&destination)?;
 
@@ -224,8 +221,7 @@
         )));
     }
 
-    let source = sender.to_string();
->>>>>>> 8382d6ee
+    let source = from.to_string();
     let token = env.message.sender;
 
     // store the swap details
