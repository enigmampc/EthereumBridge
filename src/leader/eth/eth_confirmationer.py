from logging import Logger
from typing import Dict

from web3.datastructures import AttributeDict

from src.contracts.ethereum.multisig_wallet import MultisigWallet
from src.db import Swap, Status, SwapTrackerObject
from src.util.common import Token


def build_hash(nonce, token):
<<<<<<< HEAD
    result = f'{nonce}|{token}'
    print(result)
    return result


class EthConfirmer:
    def __init__(self, multisig_contract: MultisigWallet, token_map: Dict[str, Token]):
=======
    return f'{nonce}|{token}'


class EthConfirmer:

    def __init__(self, multisig_contract: MultisigWallet, token_map: Dict[str, Token], logger: Logger):
>>>>>>> 9fa71fcd
        self.multisig_contract = multisig_contract
        self.token_map = token_map
        self.logger = logger

    def withdraw(self, event: AttributeDict):
        self._handle(event, True)

    def failed_withdraw(self, event: AttributeDict):
        self._handle(event, False)

    def _handle(self, event: AttributeDict, success: bool):
        transaction_id = event.args.transactionId
        data = self.multisig_contract.submission_data(transaction_id)
        nonce = data['nonce']
        token = data['token']

        if token == '0x0000000000000000000000000000000000000000':
            scrt_token = self.token_map['native'].address
        else:
            scrt_token = self.token_map[token].address

        self._set_tx_result(nonce, scrt_token, success=success)

    @staticmethod
    def get_swap(nonce, token):
        return Swap.objects().get(src_tx_hash=build_hash(nonce, token))

    def _set_tx_result(self, nonce, token, success=True):
        try:
            swap = self.get_swap(nonce, token)
        except Exception as e:
            self.logger.error(
                f'Error handling swap {build_hash(nonce, token)}: {e}')
            return

        if swap.status != Status.SWAP_SUBMITTED:
            return
        if success:
            swap.update(status=Status.SWAP_CONFIRMED)
        else:
            swap.update(status=Status.SWAP_FAILED)<|MERGE_RESOLUTION|>--- conflicted
+++ resolved
@@ -9,22 +9,11 @@
 
 
 def build_hash(nonce, token):
-<<<<<<< HEAD
-    result = f'{nonce}|{token}'
-    print(result)
-    return result
-
-
-class EthConfirmer:
-    def __init__(self, multisig_contract: MultisigWallet, token_map: Dict[str, Token]):
-=======
     return f'{nonce}|{token}'
 
 
 class EthConfirmer:
-
     def __init__(self, multisig_contract: MultisigWallet, token_map: Dict[str, Token], logger: Logger):
->>>>>>> 9fa71fcd
         self.multisig_contract = multisig_contract
         self.token_map = token_map
         self.logger = logger
