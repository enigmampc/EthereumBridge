--- conflicted
+++ resolved
@@ -1,28 +1,6 @@
 from mongoengine import Document, StringField, IntField, DictField
 
 
-<<<<<<< HEAD
-=======
-class TokenRecord(Document):
-    name = StringField(required=True)
-    swap_address: StringField(required=True)
-    swap_code_hash: StringField(required=True)
-    token_address: StringField(required=True)
-
-
-class TokenMapRecord(Document):
-    src = StringField(required=True)
-    src_network = StringField(required=True)
-    swap_token = TokenRecord
-
-
-# class TokenPairingDisplayProps(EmbeddedDocument):
-#     image = StringField(required=True)
-#     label = StringField(required=True)
-#     symbol = StringField(required=True)
-
-
->>>>>>> 9fa71fcd
 class TokenPairing(Document):
     # Foreign network
     src_network = StringField(required=True)  # Blockchain name
@@ -32,12 +10,8 @@
     # Secret network
     dst_network = StringField(required=True)  # Always "Secret", redundant
     dst_coin = StringField(required=True)
-<<<<<<< HEAD
     dst_address = StringField(required=True, unique=True)
 
     decimals = IntField(required=True)
-=======
-    decimals = IntField(required=True)
     name = StringField(required=True)
-    display_props = DictField(required=False)
->>>>>>> 9fa71fcd
+    display_props = DictField(required=False)