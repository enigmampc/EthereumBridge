import json

import aiohttp
from aiohttp.client_exceptions import ClientConnectionError
from aiohttp.web_exceptions import HTTPError

from src.util.oracle.coins import Currency, Coin
from src.util.oracle.price_source_base import PriceSourceBase


class CoinGecko(PriceSourceBase):

    API_URL = "https://api.coingecko.com/api/v3/simple/"

    coin_map = {
        Coin.Secret: "secret",
        Coin.Ethereum: "ethereum",
<<<<<<< HEAD
        Coin.Tether: "usdt",
=======
        Coin.Tether: "0xdac17f958d2ee523a2206206994597c13d831ec7",
        Coin.Dai: "0x89d24A6b4CcB1B6fAA2625fE562bDD9a23260359",
        Coin.Compound: "0xc00e94cb662c3520282e6f5717214004a7f26888",
        Coin.Uniswap: "0x1f9840a85d5af5bf1d1762f925bdaddc4201f984",
        Coin.YearnFinance: "0x0bc529c00C6401aEF6D220BE8C6Ea1667F6Ad93e",
        Coin.TrueUSD: "0x0000000000085d4780B73119b644AE5ecd22b376",
        Coin.Ocean: "0x967da4048cD07aB37855c090aAF366e4ce1b9F48",
        Coin.Link: "0x514910771af9ca656af840dff83e8264ecf986ca",
        Coin.Maker: "0x9f8f72aa9304c8b593d555f12ef6589cc3a579a2",
        Coin.Synthetix: "0xc011a73ee8576fb46f5e1c5751ca3b9fe0af2a6f",
        Coin.Aave: "0x7fc66500c84a76ad7e9c93437bfc5ac33e2ddae9",
        Coin.Kyber: "0xdd974d5c2e2928dea5f71b9825b8b646686bd200"
>>>>>>> dbfaf9bd
    }

    currency_map = {Currency.USD: "usd"}

    def _base_url(self):
        return f'{self.API_URL}price'

    def _base_token_url(self):
        return f'{self.API_URL}token_price/ethereum'

    @staticmethod
    def _price_params(coin: str, currency: str):
        """ The API is slightly different for native coins vs tokens """
        return {'ids': coin, 'vs_currencies': currency}

    @staticmethod
    def _token_price_params(coin: str, currency: str):
        """ The API is slightly different for native coins vs tokens """
        return {'contract_addresses': coin, 'vs_currencies': currency}

    async def _price_request(self, coin: str, currency: str) -> dict:

        if coin in [self.coin_map[Coin.Ethereum], self.coin_map[Coin.Secret]]:
            url = self._base_url()
            params = self._price_params(coin, currency)
        else:
            url = self._base_token_url()
            params = self._token_price_params(coin, currency)

        # this opens a new connection each time. It's possible to restructure with sessions, but then the session needs
        # to live inside an async context, and I don't think it's necessary right now
        async with aiohttp.ClientSession() as session:
            resp = await session.get(url, params=params, raise_for_status=True)
            return await resp.json()
            
    async def price(self, coin: Coin, currency: Currency) -> float:
        try:
            coin_str = self._coin_to_str(coin)
            currency_str = self._currency_to_str(currency)
        except IndexError as e:
            # log not found
            raise ValueError from e

        try:
            result = await self._price_request(coin_str, currency_str)
            return result[coin_str][currency_str]
        except (ConnectionError, ClientConnectionError, HTTPError, json.JSONDecodeError):
            pass<|MERGE_RESOLUTION|>--- conflicted
+++ resolved
@@ -15,9 +15,6 @@
     coin_map = {
         Coin.Secret: "secret",
         Coin.Ethereum: "ethereum",
-<<<<<<< HEAD
-        Coin.Tether: "usdt",
-=======
         Coin.Tether: "0xdac17f958d2ee523a2206206994597c13d831ec7",
         Coin.Dai: "0x89d24A6b4CcB1B6fAA2625fE562bDD9a23260359",
         Coin.Compound: "0xc00e94cb662c3520282e6f5717214004a7f26888",
@@ -30,7 +27,6 @@
         Coin.Synthetix: "0xc011a73ee8576fb46f5e1c5751ca3b9fe0af2a6f",
         Coin.Aave: "0x7fc66500c84a76ad7e9c93437bfc5ac33e2ddae9",
         Coin.Kyber: "0xdd974d5c2e2928dea5f71b9825b8b646686bd200"
->>>>>>> dbfaf9bd
     }
 
     currency_map = {Currency.USD: "usd"}
