from logging import Logger
from typing import Tuple, Callable


def catch_and_log(logger: Logger, callable_: Callable, *args, **kwargs) -> Tuple[any, bool]:
    try:
        return callable_(*args, **kwargs), True
    except Exception as e:
<<<<<<< HEAD
        logger.error(msg=f"Executed function: {callable_}.\nError:{e}")
=======
        logger.log(level=ERROR, msg=f"Executed function: {callable_}. Error:{e}")
>>>>>>> 35d96a6c
        return None, False<|MERGE_RESOLUTION|>--- conflicted
+++ resolved
@@ -6,9 +6,5 @@
     try:
         return callable_(*args, **kwargs), True
     except Exception as e:
-<<<<<<< HEAD
-        logger.error(msg=f"Executed function: {callable_}.\nError:{e}")
-=======
         logger.log(level=ERROR, msg=f"Executed function: {callable_}. Error:{e}")
->>>>>>> 35d96a6c
         return None, False