import os
import json
import subprocess
from shutil import copyfile
from subprocess import PIPE, run as subprocess_run
from typing import List, Dict

from src.contracts.secret.secret_contract import swap_json
from src.util.config import Config
from src.util.logger import get_logger

logger = get_logger(logger_name="SecretCLI")


def query_encrypted_error(tx_hash: str):
    cmd = ['secretcli', 'q', 'compute', 'tx', tx_hash]
    resp = run_secret_cli(cmd)

    resp_json = json.loads(resp)
    return resp_json["output_error"]


def sign_tx(unsigned_tx_path: str, multi_sig_account_addr: str, account_name: str, account: int, sequence: int):
    cmd = ['secretcli', 'tx', 'sign', unsigned_tx_path, '--signature-only', '--multisig',
           multi_sig_account_addr, '--from', account_name, '--offline', '--account-number', str(account),
           '--sequence', str(sequence)]

    return run_secret_cli(cmd)


def multisig_tx(unsigned_tx_path: str, multi_sig_account_name: str, account: int, sequence: int, *signed_tx):
    cmd = ['secretcli', 'tx', 'multisign', unsigned_tx_path, multi_sig_account_name] + list(signed_tx)
    cmd += ['--offline', '--account-number', str(account), '--sequence', str(sequence)]
    return run_secret_cli(cmd)


def create_unsigned_tx(secret_contract_addr: str, transaction_data: Dict, chain_id: str, enclave_key: str,
                       code_hash: str, multisig_acc_addr: str) -> str:
    cmd = ['secretcli', 'tx', 'compute', 'execute', secret_contract_addr, f"{json.dumps(transaction_data)}",
           '--generate-only', '--chain-id', f"{chain_id}", '--enclave-key', enclave_key, '--code-hash',
           code_hash, '--from', multisig_acc_addr, '--gas', '200000']
    return run_secret_cli(cmd)


def broadcast(signed_tx_path: str) -> str:
    # async mode allows sending more than 1 tx per block
    cmd = ['secretcli', 'tx', 'broadcast', signed_tx_path, '-b', 'async']
    return run_secret_cli(cmd)


def decrypt(data: str) -> str:
    cmd = ['secretcli', 'query', 'compute', 'decrypt', data]
    return run_secret_cli(cmd)


def query_scrt_swap(nonce: int, scrt_swap_address: str, token: str) -> str:
    query_str = swap_json(nonce, token)
    cmd = ['secretcli', 'query', 'compute', 'query', scrt_swap_address, f"{query_str}"]
    p = subprocess_run(cmd, stdout=PIPE, stderr=PIPE, check=True)
    return p.stdout.decode()


def query_tx(tx_hash: str):
    cmd = ['secretcli', 'query', 'tx', tx_hash]
    return run_secret_cli(cmd)


def account_info(account: str):
    cmd = ['secretcli', 'query', 'account', account]
    return json.loads(run_secret_cli(cmd))


def query_data_success(tx_hash: str) -> Dict:
    """ This command is used to test success of transactions. Raise if transaction failed, or return empty dict if
    transaction isn't on-chain yet

    :raises ValueError: On any bad response

    """
    cmd = ['secretcli', 'query', 'compute', 'tx', tx_hash]
    try:
        resp = run_secret_cli(cmd, log=False)
    except RuntimeError:
        return {}
    try:
        as_json = json.loads(resp)
        output_error = as_json["output_error"]
        if output_error:
            raise ValueError(f"Failed to execute transaction: {output_error}")
        return json.loads(json.loads(resp)["output_data_as_string"])
    except json.JSONDecodeError as e:
        raise ValueError(f"Failed to decode response as valid json: {e}, {resp}") from None
    except KeyError as e:
        raise ValueError(f"Failed to decode response {e}") from e


<<<<<<< HEAD
# todo just use account_info
def get_uscrt_balance(address: str) -> int:
    info = account_info(address)
    amount = 0

    for coin in info['value']['coins']:
        if coin['denom'] == 'uscrt':
            amount += int(coin['amount'])

    return amount


def run_secret_cli(cmd: List[str]) -> str:
=======
def run_secret_cli(cmd: List[str], log: bool = True) -> str:
>>>>>>> 57066694
    """

    """
    try:
        logger.debug(f'Running command: {cmd}')
        p = subprocess.run(cmd, stdout=PIPE, stderr=PIPE, check=True)
    except subprocess.CalledProcessError as e:
        if log:
            logger.error(f'Failed: stderr: {e.stderr.decode()}, stdout: {e.stdout.decode()}')
        raise RuntimeError(e.stdout.decode()) from None

    logger.debug('Success')
    return p.stdout.decode()


def configure_secretcli(config: Config):  # pylint: disable=too-many-statements

    # check if cli is already set up:
    cmd = ['secretcli', 'keys', 'list']
    result = run_secret_cli(cmd)
    if result.strip() != '[]':  # sometimes \n is added to the result
        logger.info(f"{result}")
        logger.info("CLI already set up")
        return

    cmd = ['secretcli', 'config', 'output', 'json']

    run_secret_cli(cmd)
    cmd = ['secretcli', 'config', 'indent', 'true']
    run_secret_cli(cmd)
    cmd = ['secretcli', 'config', 'trust-node', 'true']
    run_secret_cli(cmd)
    cmd = ['secretcli', 'config', 'node', config['secret_node']]
    run_secret_cli(cmd)
    cmd = ['secretcli', 'config', 'chain-id', config['chain_id']]
    run_secret_cli(cmd)
    cmd = ['secretcli', 'config', 'keyring-backend', 'test']
    run_secret_cli(cmd)

    # set up multisig
    signers = []

    if isinstance(config["secret_signers"], str):
        parsed_signers = config["secret_signers"].replace(' ', '').split(',')
    else:
        parsed_signers = config["secret_signers"]

    for i, key in enumerate(parsed_signers):
        cmd = ['secretcli', 'keys', 'add', f'ms_signer{i}', f'--pubkey={key}']
        signers.append(f'ms_signer{i}')
        run_secret_cli(cmd)

    cmd = ['secretcli', 'keys', 'add', f'{config["multisig_key_name"]}', f"--multisig={','.join(signers)}",
           '--multisig-threshold', f'{config["signatures_threshold"]}']
    run_secret_cli(cmd)

    logger.debug(f'importing private key from {config["secret_key_file"]} with name {config["secret_key_name"]}')

    # import key
    key_path = os.path.join(f'{config["KEYS_BASE_PATH"]}', f'{config["secret_key_file"]}')
    cmd = ['secretcli', 'keys', 'import', f'{config["secret_key_name"]}',
           f'{key_path}']
    process = subprocess.Popen(cmd,
                               stdin=subprocess.PIPE,
                               stdout=subprocess.PIPE,
                               stderr=subprocess.PIPE)
    inputdata = config["secret_key_password"]
    _, stderrdata = process.communicate(input=(inputdata+"\n").encode())

    if stderrdata:
        logger.error(f"Error importing secret key: {stderrdata}")
        raise EnvironmentError

    logger.debug("copying transaction key..")
    # copy transaction key from shared location
    src_key_path = os.path.join(f'{config["KEYS_BASE_PATH"]}', 'id_tx_io.json')
    dst_key_path = os.path.join(f'{config["SECRETCLI_HOME"]}', 'id_tx_io.json')
    copyfile(src_key_path, dst_key_path)

    # test configuration
    cmd = ['secretcli', 'query', 'account', config['multisig_acc_addr']]
    run_secret_cli(cmd)

    #
    cmd = ['secretcli', 'query', 'register', 'secret-network-params']
    run_secret_cli(cmd)<|MERGE_RESOLUTION|>--- conflicted
+++ resolved
@@ -94,8 +94,6 @@
         raise ValueError(f"Failed to decode response {e}") from e
 
 
-<<<<<<< HEAD
-# todo just use account_info
 def get_uscrt_balance(address: str) -> int:
     info = account_info(address)
     amount = 0
@@ -107,10 +105,7 @@
     return amount
 
 
-def run_secret_cli(cmd: List[str]) -> str:
-=======
 def run_secret_cli(cmd: List[str], log: bool = True) -> str:
->>>>>>> 57066694
     """
 
     """
